/*
 * Copyright (C) 2018 KeePassXC Team <team@keepassxc.org>
 * Copyright (C) 2010 Felix Geyer <debfx@fobos.de>
 *
 * This program is free software: you can redistribute it and/or modify
 * it under the terms of the GNU General Public License as published by
 * the Free Software Foundation, either version 2 or (at your option)
 * version 3 of the License.
 *
 * This program is distributed in the hope that it will be useful,
 * but WITHOUT ANY WARRANTY; without even the implied warranty of
 * MERCHANTABILITY or FITNESS FOR A PARTICULAR PURPOSE.  See the
 * GNU General Public License for more details.
 *
 * You should have received a copy of the GNU General Public License
 * along with this program.  If not, see <http://www.gnu.org/licenses/>.
 */

#include "DatabaseWidget.h"

#include <QAction>
#include <QApplication>
#include <QCheckBox>
#include <QDesktopServices>
#include <QFile>
#include <QHBoxLayout>
#include <QHeaderView>
#include <QKeyEvent>
#include <QLabel>
#include <QLineEdit>
#include <QProcess>
#include <QSplitter>

#include "autotype/AutoType.h"
#include "core/Database.h"
#include "core/Config.h"
#include "core/EntrySearcher.h"
#include "core/FilePath.h"
#include "core/FileWatcher.h"
#include "core/Group.h"
#include "core/Merger.h"
#include "core/Metadata.h"
#include "core/Tools.h"
#include "format/KeePass2Reader.h"
#include "gui/FileDialog.h"
#include "gui/Clipboard.h"
#include "gui/CloneDialog.h"
#include "gui/DatabaseOpenWidget.h"
#include "gui/DatabaseOpenDialog.h"
#include "gui/dbsettings/DatabaseSettingsDialog.h"
#include "gui/EntryPreviewWidget.h"
#include "gui/KeePass1OpenWidget.h"
#include "gui/MessageBox.h"
#include "gui/TotpDialog.h"
#include "gui/TotpSetupDialog.h"
#include "gui/TotpExportSettingsDialog.h"
#include "gui/entry/EditEntryWidget.h"
#include "gui/entry/EntryView.h"
#include "gui/group/EditGroupWidget.h"
#include "gui/group/GroupView.h"
#include "touchid/TouchID.h"

#include "config-keepassx.h"

#ifdef Q_OS_LINUX
#include <sys/vfs.h>
#endif

#ifdef WITH_XC_SSHAGENT
#include "sshagent/SSHAgent.h"
#endif

DatabaseWidget::DatabaseWidget(QSharedPointer<Database> db, QWidget* parent)
    : QStackedWidget(parent)
<<<<<<< HEAD
    , m_db(db)
    , m_newGroup(nullptr)
    , m_newEntry(nullptr)
    , m_newParent(nullptr)
    , m_importingCsv(false)
    , m_fileWatcher(new DelayingFileWatcher(this))
=======
    , m_db(std::move(db))

    , m_mainWidget(new QWidget(this))
    , m_mainSplitter(new QSplitter(m_mainWidget))
    , m_messageWidget(new MessageWidget(this))
    , m_previewView(new EntryPreviewWidget(this))
    , m_previewSplitter(new QSplitter(m_mainWidget))
    , m_searchingLabel(new QLabel(this))
    , m_csvImportWizard(new CsvImportWizard(this))
    , m_editEntryWidget(new EditEntryWidget(this))
    , m_editGroupWidget(new EditGroupWidget(this))
    , m_historyEditEntryWidget(new EditEntryWidget(this))
    , m_databaseSettingDialog(new DatabaseSettingsDialog(this))
    , m_databaseOpenWidget(new DatabaseOpenWidget(this))
    , m_keepass1OpenWidget(new KeePass1OpenWidget(this))
    , m_groupView(new GroupView(m_db.data(), m_mainSplitter))
>>>>>>> a070f1bc
{
    m_messageWidget->setHidden(true);

    auto* mainLayout = new QVBoxLayout();
    mainLayout->addWidget(m_messageWidget);
    auto* hbox = new QHBoxLayout();
    mainLayout->addLayout(hbox);
    hbox->addWidget(m_mainSplitter);
    m_mainWidget->setLayout(mainLayout);

    auto* rightHandSideWidget = new QWidget(m_mainSplitter);
    auto* vbox = new QVBoxLayout();
    vbox->setMargin(0);
    vbox->addWidget(m_searchingLabel);
    vbox->addWidget(m_previewSplitter);
    rightHandSideWidget->setLayout(vbox);
    m_entryView = new EntryView(rightHandSideWidget);

    m_mainSplitter->setChildrenCollapsible(false);
    m_mainSplitter->addWidget(m_groupView);
    m_mainSplitter->addWidget(rightHandSideWidget);
    m_mainSplitter->setStretchFactor(0, 30);
    m_mainSplitter->setStretchFactor(1, 70);

    m_previewSplitter->setOrientation(Qt::Vertical);
    m_previewSplitter->setChildrenCollapsible(true);

    m_groupView->setObjectName("groupView");
    m_groupView->setContextMenuPolicy(Qt::CustomContextMenu);
    connect(m_groupView, SIGNAL(customContextMenuRequested(QPoint)), SLOT(emitGroupContextMenuRequested(QPoint)));

    m_entryView->setObjectName("entryView");
    m_entryView->setContextMenuPolicy(Qt::CustomContextMenu);
    m_entryView->displayGroup(m_db->rootGroup());
    connect(m_entryView, SIGNAL(customContextMenuRequested(QPoint)), SLOT(emitEntryContextMenuRequested(QPoint)));

    // Add a notification for when we are searching
    m_searchingLabel->setText(tr("Searching..."));
    m_searchingLabel->setAlignment(Qt::AlignCenter);
    m_searchingLabel->setStyleSheet("color: rgb(0, 0, 0);"
                                    "background-color: rgb(255, 253, 160);"
                                    "border: 2px solid rgb(190, 190, 190);"
                                    "border-radius: 2px;");
    m_searchingLabel->setVisible(false);

    m_previewView->hide();
    m_previewSplitter->addWidget(m_entryView);
    m_previewSplitter->addWidget(m_previewView);
    m_previewSplitter->setStretchFactor(0, 100);
    m_previewSplitter->setStretchFactor(1, 0);
    m_previewSplitter->setSizes({1, 1});

    m_editEntryWidget->setObjectName("editEntryWidget");
    m_editGroupWidget->setObjectName("editGroupWidget");
    m_csvImportWizard->setObjectName("csvImportWizard");
    m_databaseSettingDialog->setObjectName("databaseSettingsDialog");
    m_databaseOpenWidget->setObjectName("databaseOpenWidget");
    m_keepass1OpenWidget->setObjectName("keepass1OpenWidget");

    addChildWidget(m_mainWidget);
    addChildWidget(m_editEntryWidget);
    addChildWidget(m_editGroupWidget);
    addChildWidget(m_databaseSettingDialog);
    addChildWidget(m_historyEditEntryWidget);
    addChildWidget(m_databaseOpenWidget);
    addChildWidget(m_csvImportWizard);
    addChildWidget(m_keepass1OpenWidget);

    // clang-format off
    connect(m_mainSplitter, SIGNAL(splitterMoved(int,int)), SIGNAL(mainSplitterSizesChanged()));
    connect(m_previewSplitter, SIGNAL(splitterMoved(int,int)), SIGNAL(previewSplitterSizesChanged()));
    connect(this, SIGNAL(currentModeChanged(DatabaseWidget::Mode)), m_previewView, SLOT(setDatabaseMode(DatabaseWidget::Mode)));
    connect(m_previewView, SIGNAL(errorOccurred(QString)), this, SLOT(showErrorMessage(QString)));
    connect(m_entryView, SIGNAL(viewStateChanged()), SIGNAL(entryViewStateChanged()));
    connect(m_groupView, SIGNAL(groupSelectionChanged(Group*)), SLOT(onGroupChanged(Group*)));
    connect(m_groupView, SIGNAL(groupSelectionChanged(Group*)), SIGNAL(groupChanged()));
    connect(m_entryView, SIGNAL(entryActivated(Entry*,EntryModel::ModelColumn)),
        SLOT(entryActivationSignalReceived(Entry*,EntryModel::ModelColumn)));
    connect(m_entryView, SIGNAL(entrySelectionChanged(Entry*)), SLOT(onEntryChanged(Entry*)));
    connect(m_editEntryWidget, SIGNAL(editFinished(bool)), SLOT(switchToMainView(bool)));
    connect(m_editEntryWidget, SIGNAL(historyEntryActivated(Entry*)), SLOT(switchToHistoryView(Entry*)));
    connect(m_historyEditEntryWidget, SIGNAL(editFinished(bool)), SLOT(switchBackToEntryEdit()));
    connect(m_editGroupWidget, SIGNAL(editFinished(bool)), SLOT(switchToMainView(bool)));
    connect(m_databaseSettingDialog, SIGNAL(editFinished(bool)), SLOT(switchToMainView(bool)));
    connect(m_databaseOpenWidget, SIGNAL(dialogFinished(bool)), SLOT(loadDatabase(bool)));
    connect(m_keepass1OpenWidget, SIGNAL(dialogFinished(bool)), SLOT(loadDatabase(bool)));
    connect(m_csvImportWizard, SIGNAL(importFinished(bool)), SLOT(csvImportFinished(bool)));
<<<<<<< HEAD
    connect(m_unlockDatabaseWidget, SIGNAL(editFinished(bool)), SLOT(unlockDatabase(bool)));
    connect(m_unlockDatabaseDialog, SIGNAL(unlockDone(bool)), SLOT(unlockDatabase(bool)));
    connect(m_fileWatcher.data(), SIGNAL(fileChanged()), this, SLOT(reloadDatabaseFile()));
=======
    connect(&m_fileWatcher, SIGNAL(fileChanged(QString)), this, SLOT(onWatchedFileChanged()));
    connect(&m_fileWatchTimer, SIGNAL(timeout()), this, SLOT(reloadDatabaseFile()));
    connect(&m_fileWatchUnblockTimer, SIGNAL(timeout()), this, SLOT(unblockAutoReload()));
>>>>>>> a070f1bc
    connect(this, SIGNAL(currentChanged(int)), this, SLOT(emitCurrentModeChanged()));
    // clang-format on
    
    connectDatabaseSignals();

<<<<<<< HEAD
    m_searchCaseSensitive = false;
=======
    m_fileWatchTimer.setSingleShot(true);
    m_fileWatchUnblockTimer.setSingleShot(true);
    m_ignoreAutoReload = false;

    m_EntrySearcher = new EntrySearcher(false);
>>>>>>> a070f1bc
    m_searchLimitGroup = config()->get("SearchLimitGroup", false).toBool();

#ifdef WITH_XC_SSHAGENT
    if (config()->get("SSHAgent", false).toBool()) {
        connect(this, SIGNAL(databaseLocked()), SSHAgent::instance(), SLOT(databaseModeChanged()));
        connect(this, SIGNAL(databaseUnlocked()), SSHAgent::instance(), SLOT(databaseModeChanged()));
    }
#endif

    switchToMainView();
}

DatabaseWidget::DatabaseWidget(const QString& filePath, QWidget* parent)
    : DatabaseWidget(QSharedPointer<Database>::create(filePath), parent)
{
}

DatabaseWidget::~DatabaseWidget()
{
    delete m_EntrySearcher;
}

QSharedPointer<Database> DatabaseWidget::database() const
{
    return m_db;
}

DatabaseWidget::Mode DatabaseWidget::currentMode() const
{
    if (currentWidget() == nullptr) {
        return DatabaseWidget::Mode::None;
    } else if (currentWidget() == m_mainWidget) {
        return DatabaseWidget::Mode::ViewMode;
    } else if (currentWidget() == m_databaseOpenWidget || currentWidget() == m_keepass1OpenWidget) {
        return DatabaseWidget::Mode::LockedMode;
    } else if (currentWidget() == m_csvImportWizard) {
        return DatabaseWidget::Mode::ImportMode;
    } else {
        return DatabaseWidget::Mode::EditMode;
    }
}

bool DatabaseWidget::isLocked() const
{
    return currentMode() == Mode::LockedMode;
}

bool DatabaseWidget::isSearchActive() const
{
    return m_entryView->inSearchMode();
}

bool DatabaseWidget::isEditWidgetModified() const
{
    if (currentWidget() == m_editEntryWidget) {
        return m_editEntryWidget->hasBeenModified();
    } else {
        // other edit widget don't have a hasBeenModified() method yet
        // assume that they already have been modified
        return true;
    }
}

QList<int> DatabaseWidget::mainSplitterSizes() const
{
    return m_mainSplitter->sizes();
}

void DatabaseWidget::setMainSplitterSizes(const QList<int>& sizes)
{
    m_mainSplitter->setSizes(sizes);
}

QList<int> DatabaseWidget::previewSplitterSizes() const
{
    return m_previewSplitter->sizes();
}

void DatabaseWidget::setPreviewSplitterSizes(const QList<int>& sizes)
{
    m_previewSplitter->setSizes(sizes);
}

/**
 * Get current state of entry view 'Hide Usernames' setting
 */
bool DatabaseWidget::isUsernamesHidden() const
{
    return m_entryView->isUsernamesHidden();
}

/**
 * Set state of entry view 'Hide Usernames' setting
 */
void DatabaseWidget::setUsernamesHidden(bool hide)
{
    m_entryView->setUsernamesHidden(hide);
}

/**
 * Get current state of entry view 'Hide Passwords' setting
 */
bool DatabaseWidget::isPasswordsHidden() const
{
    return m_entryView->isPasswordsHidden();
}

/**
 * Set state of entry view 'Hide Passwords' setting
 */
void DatabaseWidget::setPasswordsHidden(bool hide)
{
    m_entryView->setPasswordsHidden(hide);
}

/**
 * Get current view state of entry view
 */
QByteArray DatabaseWidget::entryViewState() const
{
    return m_entryView->viewState();
}

/**
 * Set view state of entry view
 */
bool DatabaseWidget::setEntryViewState(const QByteArray& state) const
{
    return m_entryView->setViewState(state);
}

void DatabaseWidget::clearAllWidgets()
{
    m_editEntryWidget->clear();
    m_historyEditEntryWidget->clear();
    m_editGroupWidget->clear();
}

void DatabaseWidget::emitCurrentModeChanged()
{
    emit currentModeChanged(currentMode());
}

void DatabaseWidget::createEntry()
{
    Q_ASSERT(m_groupView->currentGroup());
    if (!m_groupView->currentGroup()) {
        return;
    }

    m_newEntry.reset(new Entry());

    if (isSearchActive()) {
        m_newEntry->setTitle(getCurrentSearch());
        endSearch();
    }
    m_newEntry->setUuid(QUuid::createUuid());
    m_newEntry->setUsername(m_db->metadata()->defaultUserName());
    m_newParent = m_groupView->currentGroup();
    setIconFromParent();
    switchToEntryEdit(m_newEntry.data(), true);
}

void DatabaseWidget::setIconFromParent()
{
    if (!config()->get("UseGroupIconOnEntryCreation").toBool()) {
        return;
    }

    if (m_newParent->iconNumber() == Group::DefaultIconNumber && m_newParent->iconUuid().isNull()) {
        return;
    }

    if (m_newParent->iconUuid().isNull()) {
        m_newEntry->setIcon(m_newParent->iconNumber());
    } else {
        m_newEntry->setIcon(m_newParent->iconUuid());
    }
}

void DatabaseWidget::replaceDatabase(QSharedPointer<Database> db)
{
    // TODO: instead of increasing the ref count temporarily, there should be a clean
    // break from the old database. Without this crashes occur due to the change
    // signals triggering dangling pointers.
    auto oldDb = m_db;
    m_db = std::move(db);
    connectDatabaseSignals();
    m_groupView->changeDatabase(m_db);
    processAutoOpen();
}

void DatabaseWidget::cloneEntry()
{
    Entry* currentEntry = m_entryView->currentEntry();
    Q_ASSERT(currentEntry);
    if (!currentEntry) {
        return;
    }

    auto cloneDialog = new CloneDialog(this, m_db.data(), currentEntry);
    cloneDialog->show();
}

void DatabaseWidget::showTotp()
{
    Entry* currentEntry = m_entryView->currentEntry();
    Q_ASSERT(currentEntry);
    if (!currentEntry) {
        return;
    }

    auto totpDialog = new TotpDialog(this, currentEntry);
    totpDialog->open();
}

void DatabaseWidget::copyTotp()
{
    Entry* currentEntry = m_entryView->currentEntry();
    Q_ASSERT(currentEntry);
    if (!currentEntry) {
        return;
    }
    setClipboardTextAndMinimize(currentEntry->totp());
}

void DatabaseWidget::setupTotp()
{
    Entry* currentEntry = m_entryView->currentEntry();
    Q_ASSERT(currentEntry);
    if (!currentEntry) {
        return;
    }

    auto setupTotpDialog = new TotpSetupDialog(this, currentEntry);
    connect(setupTotpDialog, SIGNAL(totpUpdated()), SIGNAL(entrySelectionChanged()));
    setupTotpDialog->open();
}

void DatabaseWidget::deleteEntries()
{
    const QModelIndexList selected = m_entryView->selectionModel()->selectedRows();

    Q_ASSERT(!selected.isEmpty());
    if (selected.isEmpty()) {
        return;
    }

    // get all entry pointers as the indexes change when removing multiple entries
    QList<Entry*> selectedEntries;
    for (const QModelIndex& index : selected) {
        selectedEntries.append(m_entryView->entryFromIndex(index));
    }

    auto* recycleBin = m_db->metadata()->recycleBin();
    bool inRecycleBin = recycleBin && recycleBin->findEntryByUuid(selectedEntries.first()->uuid());
    if (inRecycleBin || !m_db->metadata()->recycleBinEnabled()) {
        QString prompt;
        if (selected.size() == 1) {
            prompt = tr("Do you really want to delete the entry \"%1\" for good?")
                         .arg(selectedEntries.first()->title().toHtmlEscaped());
        } else {
            prompt = tr("Do you really want to delete %n entry(s) for good?", "", selected.size());
        }

        QMessageBox::StandardButton result = MessageBox::question(
            this, tr("Delete entry(s)?", "", selected.size()), prompt, QMessageBox::Yes | QMessageBox::No);

        if (result == QMessageBox::Yes) {
            for (Entry* entry : asConst(selectedEntries)) {
                delete entry;
            }
            refreshSearch();
        }
    } else {
        QString prompt;
        if (selected.size() == 1) {
            prompt = tr("Do you really want to move entry \"%1\" to the recycle bin?")
                         .arg(selectedEntries.first()->title().toHtmlEscaped());
        } else {
            prompt = tr("Do you really want to move %n entry(s) to the recycle bin?", "", selected.size());
        }

        QMessageBox::StandardButton result = MessageBox::question(
            this, tr("Move entry(s) to recycle bin?", "", selected.size()), prompt, QMessageBox::Yes | QMessageBox::No);

        if (result == QMessageBox::No) {
            return;
        }

        for (Entry* entry : asConst(selectedEntries)) {
            m_db->recycleEntry(entry);
        }
    }
}

void DatabaseWidget::setFocus()
{
    m_entryView->setFocus();
}

void DatabaseWidget::copyTitle()
{
    Entry* currentEntry = m_entryView->currentEntry();
    if (currentEntry) {
        setClipboardTextAndMinimize(currentEntry->resolveMultiplePlaceholders(currentEntry->title()));
    }
}

void DatabaseWidget::copyUsername()
{
    Entry* currentEntry = m_entryView->currentEntry();
    if (currentEntry) {
        setClipboardTextAndMinimize(currentEntry->resolveMultiplePlaceholders(currentEntry->username()));
    }
}

void DatabaseWidget::copyPassword()
{
    Entry* currentEntry = m_entryView->currentEntry();
    if (currentEntry) {
        setClipboardTextAndMinimize(currentEntry->resolveMultiplePlaceholders(currentEntry->password()));
    }
}

void DatabaseWidget::copyURL()
{
    Entry* currentEntry = m_entryView->currentEntry();
    if (currentEntry) {
        setClipboardTextAndMinimize(currentEntry->resolveMultiplePlaceholders(currentEntry->url()));
    }
}

void DatabaseWidget::copyNotes()
{
    Entry* currentEntry = m_entryView->currentEntry();
    if (currentEntry) {
        setClipboardTextAndMinimize(currentEntry->resolveMultiplePlaceholders(currentEntry->notes()));
    }
}

void DatabaseWidget::copyAttribute(QAction* action)
{
    Entry* currentEntry = m_entryView->currentEntry();
    if (currentEntry) {
        setClipboardTextAndMinimize(
                currentEntry->resolveMultiplePlaceholders(
                        currentEntry->attributes()->value(action->data().toString())));
    }
}

void DatabaseWidget::showTotpKeyQrCode()
{
    Entry* currentEntry = m_entryView->currentEntry();
    if (currentEntry) {
        auto totpDisplayDialog = new TotpExportSettingsDialog(this, currentEntry);
        totpDisplayDialog->open();
    }
}

void DatabaseWidget::setClipboardTextAndMinimize(const QString& text)
{
    clipboard()->setText(text);
    if (config()->get("MinimizeOnCopy").toBool()) {
        window()->showMinimized();
    }
}

void DatabaseWidget::performAutoType()
{
    Entry* currentEntry = m_entryView->currentEntry();
    if (currentEntry) {
        autoType()->performAutoType(currentEntry, window());
    }
}

void DatabaseWidget::openUrl()
{
    Entry* currentEntry = m_entryView->currentEntry();
    if (currentEntry) {
        openUrlForEntry(currentEntry);
    }
}

void DatabaseWidget::openUrlForEntry(Entry* entry)
{
    Q_ASSERT(entry);
    QString cmdString = entry->resolveMultiplePlaceholders(entry->url());
    if (cmdString.startsWith("cmd://")) {
        // check if decision to execute command was stored
        if (entry->attributes()->hasKey(EntryAttributes::RememberCmdExecAttr)) {
            if (entry->attributes()->value(EntryAttributes::RememberCmdExecAttr) == "1") {
                QProcess::startDetached(cmdString.mid(6));
            }
            return;
        }

        // otherwise ask user
        if (cmdString.length() > 6) {
            QString cmdTruncated = cmdString.mid(6);
            if (cmdTruncated.length() > 400) {
                cmdTruncated = cmdTruncated.left(400) + " […]";
            }
            QMessageBox msgbox(QMessageBox::Icon::Question,
                               tr("Execute command?"),
                               tr("Do you really want to execute the following command?<br><br>%1<br>")
                                   .arg(cmdTruncated.toHtmlEscaped()),
                               QMessageBox::Yes | QMessageBox::No,
                               this);
            msgbox.setDefaultButton(QMessageBox::No);

            QCheckBox* checkbox = new QCheckBox(tr("Remember my choice"), &msgbox);
            msgbox.setCheckBox(checkbox);
            bool remember = false;
            QObject::connect(checkbox, &QCheckBox::stateChanged, [&](int state) {
                if (static_cast<Qt::CheckState>(state) == Qt::CheckState::Checked) {
                    remember = true;
                }
            });

            int result = msgbox.exec();
            if (result == QMessageBox::Yes) {
                QProcess::startDetached(cmdString.mid(6));
            }

            if (remember) {
                entry->attributes()->set(EntryAttributes::RememberCmdExecAttr, result == QMessageBox::Yes ? "1" : "0");
            }
        }
    } else {
        QString urlString = entry->webUrl();
        if (!urlString.isEmpty()) {
            QDesktopServices::openUrl(urlString);
        }
    }
}

void DatabaseWidget::createGroup()
{
    Q_ASSERT(m_groupView->currentGroup());
    if (!m_groupView->currentGroup()) {
        return;
    }

    m_newGroup.reset(new Group());
    m_newGroup->setUuid(QUuid::createUuid());
    m_newParent = m_groupView->currentGroup();
    switchToGroupEdit(m_newGroup.data(), true);
}

void DatabaseWidget::deleteGroup()
{
    Group* currentGroup = m_groupView->currentGroup();
    Q_ASSERT(currentGroup && canDeleteCurrentGroup());
    if (!currentGroup || !canDeleteCurrentGroup()) {
        return;
    }

    auto* recycleBin = m_db->metadata()->recycleBin();
    bool inRecycleBin = recycleBin && recycleBin->findGroupByUuid(currentGroup->uuid());
    bool isRecycleBin = recycleBin && (currentGroup == recycleBin);
    bool isRecycleBinSubgroup = recycleBin && currentGroup->findGroupByUuid(recycleBin->uuid());
    if (inRecycleBin || isRecycleBin || isRecycleBinSubgroup || !m_db->metadata()->recycleBinEnabled()) {
        QMessageBox::StandardButton result = MessageBox::question(
            this,
            tr("Delete group?"),
            tr("Do you really want to delete the group \"%1\" for good?").arg(currentGroup->name().toHtmlEscaped()),
            QMessageBox::Yes | QMessageBox::No);
        if (result == QMessageBox::Yes) {
            delete currentGroup;
        }
    } else {
        m_db->recycleGroup(currentGroup);
    }
}

int DatabaseWidget::addChildWidget(QWidget* w)
{
    w->setSizePolicy(QSizePolicy::Ignored, QSizePolicy::Ignored);
    int index = QStackedWidget::addWidget(w);
    adjustSize();
    return index;
}

void DatabaseWidget::switchToMainView(bool previousDialogAccepted)
{
    if (m_newGroup) {
        if (previousDialogAccepted) {
            m_newGroup->setParent(m_newParent);
            m_groupView->setCurrentGroup(m_newGroup.take());
            m_groupView->expandGroup(m_newParent);
        } else {
            m_newGroup.reset();
        }

        m_newParent = nullptr;
    } else if (m_newEntry) {
        if (previousDialogAccepted) {
            m_newEntry->setGroup(m_newParent);
            m_entryView->setFocus();
            m_entryView->setCurrentEntry(m_newEntry.take());
        } else {
            m_newEntry.reset();
        }

        m_newParent = nullptr;
    }

    setCurrentWidget(m_mainWidget);

    if (sender() == m_entryView) {
        onEntryChanged(m_entryView->currentEntry());
    } else if (sender() == m_groupView) {
        onGroupChanged(m_groupView->currentGroup());
    }
}

void DatabaseWidget::switchToHistoryView(Entry* entry)
{
    m_historyEditEntryWidget->loadEntry(entry, false, true, m_editEntryWidget->entryTitle(), m_db);
    setCurrentWidget(m_historyEditEntryWidget);
}

void DatabaseWidget::switchBackToEntryEdit()
{
    setCurrentWidget(m_editEntryWidget);
}

void DatabaseWidget::switchToEntryEdit(Entry* entry)
{
    switchToEntryEdit(entry, false);
}

void DatabaseWidget::switchToEntryEdit(Entry* entry, bool create)
{
    // If creating an entry, it will be in `currentGroup()` so it's
    // okay to use but when editing, the entry may not be in
    // `currentGroup()` so we get the entry's group.
    Group* group;
    if (create) {
        group = currentGroup();
    } else {
        group = entry->group();
    }

    Q_ASSERT(group);

    m_editEntryWidget->loadEntry(entry, create, false, group->name(), m_db);
    setCurrentWidget(m_editEntryWidget);
}

void DatabaseWidget::switchToGroupEdit(Group* group, bool create)
{
    m_editGroupWidget->loadGroup(group, create, m_db);
    setCurrentWidget(m_editGroupWidget);
}

void DatabaseWidget::connectDatabaseSignals()
{
    // relayed Database events
    connect(m_db.data(), SIGNAL(filePathChanged(QString,QString)),
            this, SIGNAL(databaseFilePathChanged(QString,QString)));
    connect(m_db.data(), SIGNAL(databaseModified()), this, SIGNAL(databaseModified()));
    connect(m_db.data(), SIGNAL(databaseSaved()), this, SIGNAL(databaseSaved()));
}

void DatabaseWidget::loadDatabase(bool accepted)
{
    auto* openWidget = qobject_cast<DatabaseOpenWidget*>(sender());
    Q_ASSERT(openWidget);
    if (!openWidget) {
        return;
    }

    if (accepted) {
<<<<<<< HEAD
        replaceDatabase(static_cast<DatabaseOpenWidget*>(sender())->database());
        setCurrentWidget(m_mainWidget);
        emit unlockedDatabase();

        // We won't need those anymore and KeePass1OpenWidget closes
        // the file in its dtor.
        delete m_databaseOpenWidget;
        m_databaseOpenWidget = nullptr;
        delete m_keepass1OpenWidget;
        m_keepass1OpenWidget = nullptr;
        m_fileWatcher->restart();
    } else {
        m_fileWatcher->stop();
=======
        replaceDatabase(openWidget->database());
        switchToMainView();
        m_fileWatcher.addPath(m_db->filePath());
        emit databaseUnlocked();
    } else {
        m_fileWatcher.removePath(m_db->filePath());
>>>>>>> a070f1bc
        if (m_databaseOpenWidget->database()) {
            m_databaseOpenWidget->database().reset();
        }
        emit closeRequest();
    }
}

void DatabaseWidget::mergeDatabase(bool accepted)
{
    if (accepted) {
        if (!m_db) {
            showMessage(tr("No current database."), MessageWidget::Error);
            return;
        }

        auto* senderDialog = qobject_cast<DatabaseOpenDialog*>(sender());

        Q_ASSERT(senderDialog);
        if (!senderDialog) {
            return;
        }
        auto srcDb = senderDialog->database();

        if (!srcDb) {
            showMessage(tr("No source database, nothing to do."), MessageWidget::Error);
            return;
        }

        Merger merger(srcDb.data(), m_db.data());
        merger.merge();
    }

    switchToMainView();
    emit databaseMerged(m_db);
}

/**
 * Unlock the database.
 *
 * @param accepted true if the unlock dialog or widget was confirmed with OK
 */
void DatabaseWidget::unlockDatabase(bool accepted)
{
    auto* senderDialog = qobject_cast<DatabaseOpenDialog*>(sender());

    if (!accepted) {
        if (!senderDialog && (!m_db || !m_db->isInitialized())) {
            emit closeRequest();
        }
        return;
    }

    if (senderDialog && senderDialog->intent() == DatabaseOpenDialog::Intent::Merge) {
        mergeDatabase(accepted);
        return;
    }

    QSharedPointer<Database> db;
    if (senderDialog) {
        db = senderDialog->database();
    } else {
        db = m_databaseOpenWidget->database();
    }
    replaceDatabase(db);
    if (db->isReadOnly()) {
        showMessage(tr("File opened in read only mode."), MessageWidget::Warning, false, -1);
    }

    restoreGroupEntryFocus(m_groupBeforeLock, m_entryBeforeLock);
    m_groupBeforeLock = QUuid();
    m_entryBeforeLock = QUuid();

    switchToMainView();
    emit databaseUnlocked();

    if (senderDialog && senderDialog->intent() == DatabaseOpenDialog::Intent::AutoType) {
        QList<QSharedPointer<Database>> dbList;
        dbList.append(m_db);
        autoType()->performGlobalAutoType(dbList);
    }
}

void DatabaseWidget::entryActivationSignalReceived(Entry* entry, EntryModel::ModelColumn column)
{
    Q_ASSERT(entry);
    if (!entry) {
        return;
    }

    // Implement 'copy-on-doubleclick' functionality for certain columns
    switch (column) {
    case EntryModel::Username:
        setClipboardTextAndMinimize(entry->resolveMultiplePlaceholders(entry->username()));
        break;
    case EntryModel::Password:
        setClipboardTextAndMinimize(entry->resolveMultiplePlaceholders(entry->password()));
        break;
    case EntryModel::Url:
        if (!entry->url().isEmpty()) {
            openUrlForEntry(entry);
        }
        break;
    case EntryModel::Totp:
        if (entry->hasTotp()) {
            setClipboardTextAndMinimize(entry->totp());
        } else {
            setupTotp();
        }
        break;
    case EntryModel::ParentGroup:
        // Call this first to clear out of search mode, otherwise
        // the desired entry is not properly selected
        endSearch();
        m_groupView->setCurrentGroup(entry->group());
        m_entryView->setCurrentEntry(entry);
        break;
    // TODO: switch to 'Notes' tab in details view/pane
    // case EntryModel::Notes:
    //    break;
    // TODO: switch to 'Attachments' tab in details view/pane
    // case EntryModel::Attachments:
    //    break;
    default:
        switchToEntryEdit(entry);
    }
}

void DatabaseWidget::switchToDatabaseSettings()
{
    m_databaseSettingDialog->load(m_db);
    setCurrentWidget(m_databaseSettingDialog);
}

void DatabaseWidget::switchToOpenDatabase()
{
    switchToOpenDatabase(m_db->filePath());
}

void DatabaseWidget::switchToOpenDatabase(const QString& filePath)
{
    updateFilePath(filePath);
    m_databaseOpenWidget->load(filePath);
    setCurrentWidget(m_databaseOpenWidget);
}

void DatabaseWidget::switchToOpenDatabase(const QString& filePath, const QString& password, const QString& keyFile)
{
    switchToOpenDatabase(filePath);
    m_databaseOpenWidget->enterKey(password, keyFile);
}

void DatabaseWidget::switchToCsvImport(const QString& filePath)
{
    setCurrentWidget(m_csvImportWizard);
    m_csvImportWizard->load(filePath, m_db.data());
}

void DatabaseWidget::csvImportFinished(bool accepted)
{
    if (!accepted) {
        emit closeRequest();
    } else {
        switchToMainView();
    }
}

void DatabaseWidget::switchToImportKeepass1(const QString& filePath)
{
    updateFilePath(filePath);
    m_keepass1OpenWidget->load(filePath);
    setCurrentWidget(m_keepass1OpenWidget);
}

void DatabaseWidget::switchToEntryEdit()
{
    Entry* entry = m_entryView->currentEntry();

    if (!entry) {
        return;
    }

    switchToEntryEdit(entry, false);
}

void DatabaseWidget::switchToGroupEdit()
{
    Group* group = m_groupView->currentGroup();

    if (!group) {
        return;
    }

    switchToGroupEdit(group, false);
}

void DatabaseWidget::switchToMasterKeyChange()
{
    switchToDatabaseSettings();
    m_databaseSettingDialog->showMasterKeySettings();
}

void DatabaseWidget::performUnlockDatabase(const QString& password, const QString& keyfile)
{
    if (password.isEmpty() && keyfile.isEmpty()) {
        return;
    }

    if (!m_db->isInitialized() || isLocked()) {
        switchToOpenDatabase();
        m_databaseOpenWidget->enterKey(password, keyfile);
    }
}

void DatabaseWidget::refreshSearch()
{
    if (isSearchActive()) {
        search(m_lastSearchText);
    }
}

void DatabaseWidget::search(const QString& searchtext)
{
    if (searchtext.isEmpty()) {
        endSearch();
        return;
    }

    emit searchModeAboutToActivate();

    Group* searchGroup = m_searchLimitGroup ? currentGroup() : m_db->rootGroup();

    QList<Entry*> searchResult = m_EntrySearcher->search(searchtext, searchGroup);

    m_entryView->displaySearch(searchResult);
    m_lastSearchText = searchtext;

    // Display a label detailing our search results
    if (!searchResult.isEmpty()) {
        m_searchingLabel->setText(tr("Search Results (%1)").arg(searchResult.size()));
    } else {
        m_searchingLabel->setText(tr("No Results"));
    }

    m_searchingLabel->setVisible(true);

    emit searchModeActivated();
}

void DatabaseWidget::setSearchCaseSensitive(bool state)
{
    m_EntrySearcher->setCaseSensitive(state);
    refreshSearch();
}

void DatabaseWidget::setSearchLimitGroup(bool state)
{
    m_searchLimitGroup = state;
    refreshSearch();
}

void DatabaseWidget::onGroupChanged(Group* group)
{
    // Intercept group changes if in search mode
    if (isSearchActive() && m_searchLimitGroup) {
        search(m_lastSearchText);
    } else if (isSearchActive()) {
        endSearch();
    } else {
        m_entryView->displayGroup(group);
    }

    m_previewView->setGroup(group);
}

QString DatabaseWidget::getCurrentSearch()
{
    return m_lastSearchText;
}

void DatabaseWidget::endSearch()
{
    if (isSearchActive()) {
        emit listModeAboutToActivate();

        // Show the normal entry view of the current group
        m_entryView->displayGroup(currentGroup());

        emit listModeActivated();
    }

    m_searchingLabel->setVisible(false);
    m_searchingLabel->setText(tr("Searching..."));

    m_lastSearchText.clear();

    // Tell the search widget to clear
    emit clearSearch();
}

void DatabaseWidget::emitGroupContextMenuRequested(const QPoint& pos)
{
    emit groupContextMenuRequested(m_groupView->viewport()->mapToGlobal(pos));
}

void DatabaseWidget::emitEntryContextMenuRequested(const QPoint& pos)
{
    emit entryContextMenuRequested(m_entryView->viewport()->mapToGlobal(pos));
}

void DatabaseWidget::onEntryChanged(Entry* entry)
{
    if (entry) {
        m_previewView->setEntry(entry);
    }

    emit entrySelectionChanged();
}

bool DatabaseWidget::canDeleteCurrentGroup() const
{
    bool isRootGroup = m_db->rootGroup() == m_groupView->currentGroup();
    return !isRootGroup;
}

Group* DatabaseWidget::currentGroup() const
{
    return m_groupView->currentGroup();
}

void DatabaseWidget::closeEvent(QCloseEvent* event)
{
    if (!isLocked() && !lock()) {
        event->ignore();
        return;
    }

    event->accept();
}

void DatabaseWidget::showEvent(QShowEvent* event)
{
    if (!m_db->isInitialized() || isLocked()) {
        switchToOpenDatabase();
    }

    event->accept();
}

bool DatabaseWidget::lock()
{
    if (isLocked()) {
        return true;
    }

    clipboard()->clearCopiedText();

    if (currentMode() == DatabaseWidget::Mode::EditMode) {
        auto result = MessageBox::question(this, tr("Lock Database?"),
            tr("You are editing an entry. Discard changes and lock anyway?"),
            QMessageBox::Discard | QMessageBox::Cancel, QMessageBox::Cancel);
        if (result == QMessageBox::Cancel) {
            return false;
        }
    }

    if (m_db->isModified()) {
        if (config()->get("AutoSaveOnExit").toBool()) {
            if (!m_db->save(nullptr, false, false)) {
                return false;
            }
        } else if (!isLocked()) {
            QString msg;
            if (!m_db->metadata()->name().toHtmlEscaped().isEmpty()) {
                msg = tr("\"%1\" was modified.\nSave changes?").arg(m_db->metadata()->name().toHtmlEscaped());
            } else {
                msg = tr("Database was modified.\nSave changes?");
            }
            auto result = MessageBox::question(this, tr("Save changes?"), msg,
                QMessageBox::Yes | QMessageBox::Discard | QMessageBox::Cancel, QMessageBox::Yes);
            if (result == QMessageBox::Yes && !m_db->save(nullptr, false, false)) {
                return false;
            } else if (result == QMessageBox::Cancel) {
                return false;
            }
        }
    }

    if (m_groupView->currentGroup()) {
        m_groupBeforeLock = m_groupView->currentGroup()->uuid();
    } else {
        m_groupBeforeLock = m_db->rootGroup()->uuid();
    }

    if (m_entryView->currentEntry()) {
        m_entryBeforeLock = m_entryView->currentEntry()->uuid();
    }

    endSearch();
    clearAllWidgets();
    switchToOpenDatabase(m_db->filePath());

    auto newDb = QSharedPointer<Database>::create(m_db->filePath());
    replaceDatabase(newDb);

    emit databaseLocked();

    return true;
}

void DatabaseWidget::updateFilePath(const QString& filePath)
{
<<<<<<< HEAD
    m_fileWatcher->start(filePath);
    m_filePath = filePath;
=======
    if (!m_db->filePath().isEmpty()) {
        m_fileWatcher.removePath(m_db->filePath());
    }

#ifdef Q_OS_LINUX
    struct statfs statfsBuf;
    bool forcePolling = false;
    const auto NFS_SUPER_MAGIC = 0x6969;

    if (!statfs(filePath.toLocal8Bit().constData(), &statfsBuf)) {
        forcePolling = (statfsBuf.f_type == NFS_SUPER_MAGIC);
    } else {
        // if we can't get the fs type let's fall back to polling
        forcePolling = true;
    }
    auto objectName = forcePolling ? QLatin1String("_qt_autotest_force_engine_poller") : QLatin1String("");
    m_fileWatcher.setObjectName(objectName);
#endif

    m_fileWatcher.addPath(filePath);
>>>>>>> a070f1bc
    m_db->setFilePath(filePath);
}

void DatabaseWidget::blockAutoReload(bool block)
{
    if (block) {
        m_fileWatcher->ignoreFileChanges();
    } else {
<<<<<<< HEAD
        m_fileWatcher->observeFileChanges(true);
=======
        m_fileWatchUnblockTimer.start(500);
    }
}

void DatabaseWidget::unblockAutoReload()
{
    m_ignoreAutoReload = false;
    updateFilePath(m_db->filePath());
}

void DatabaseWidget::onWatchedFileChanged()
{
    if (m_ignoreAutoReload) {
        return;
>>>>>>> a070f1bc
    }
}

void DatabaseWidget::reloadDatabaseFile()
{
    if (!m_db || isLocked()) {
        return;
    }

    if (!config()->get("AutoReloadOnChange").toBool()) {
        // Ask if we want to reload the db
        auto result = MessageBox::question(this,
            tr("File has changed"),
            tr("The database file has changed. Do you want to load the changes?"),
            QMessageBox::Yes | QMessageBox::No);

        if (result == QMessageBox::No) {
            // Notify everyone the database does not match the file
            m_db->markAsModified();
            // Rewatch the database file
<<<<<<< HEAD
            m_fileWatcher->restart();
=======
            m_fileWatcher.addPath(m_db->filePath());
>>>>>>> a070f1bc
            return;
        }
    }

    QString error;
    auto db = QSharedPointer<Database>::create(m_db->filePath());
    if (db->open(database()->key(), &error, true)) {
        if (m_db->isModified()) {
            // Ask if we want to merge changes into new database
            auto result = MessageBox::question(this,
                tr("Merge Request"),
                tr("The database file has changed and you have unsaved changes.\nDo you want to merge your changes?"),
                QMessageBox::Yes | QMessageBox::No);

            if (result == QMessageBox::Yes) {
                // Merge the old database into the new one
                Merger merger(m_db.data(), db.data());
                merger.merge();
            }
        }

        QUuid groupBeforeReload;
        if (m_groupView && m_groupView->currentGroup()) {
            groupBeforeReload = m_groupView->currentGroup()->uuid();
        } else {
            groupBeforeReload = m_db->rootGroup()->uuid();
        }

        QUuid entryBeforeReload;
        if (m_entryView && m_entryView->currentEntry()) {
            entryBeforeReload = m_entryView->currentEntry()->uuid();
        }

        bool isReadOnly = m_db->isReadOnly();
        replaceDatabase(db);
        m_db->setReadOnly(isReadOnly);
        restoreGroupEntryFocus(groupBeforeReload, entryBeforeReload);
    } else {
        showMessage(
            tr("Could not open the new database file while attempting to autoreload.\nError: %1").arg(error),
            MessageWidget::Error);
        // Mark db as modified since existing data may differ from file or file was deleted
        m_db->markAsModified();
    }

    // Rewatch the database file
<<<<<<< HEAD
    m_fileWatcher->restart();
=======
    m_fileWatcher.addPath(m_db->filePath());
>>>>>>> a070f1bc
}

int DatabaseWidget::numberOfSelectedEntries() const
{
    return m_entryView->numberOfSelectedEntries();
}

QStringList DatabaseWidget::customEntryAttributes() const
{
    Entry* entry = m_entryView->currentEntry();
    if (!entry) {
        return QStringList();
    }

    return entry->attributes()->customKeys();
}

/*
 * Restores the focus on the group and entry provided
 */
void DatabaseWidget::restoreGroupEntryFocus(const QUuid& groupUuid, const QUuid& entryUuid)
{
    auto group = m_db->rootGroup()->findGroupByUuid(groupUuid);
    if (group) {
        m_groupView->setCurrentGroup(group);
        auto entry = group->findEntryByUuid(entryUuid);
        if (entry) {
            m_entryView->setCurrentEntry(entry);
        }
    }
}

bool DatabaseWidget::isGroupSelected() const
{
    return m_groupView->currentGroup();
}

bool DatabaseWidget::currentEntryHasFocus()
{
    return m_entryView->numberOfSelectedEntries() > 0 && m_entryView->hasFocus();
}

bool DatabaseWidget::currentEntryHasTitle()
{
    Entry* currentEntry = m_entryView->currentEntry();
    Q_ASSERT(currentEntry);
    if (!currentEntry) {
        return false;
    }
    return !currentEntry->title().isEmpty();
}

bool DatabaseWidget::currentEntryHasUsername()
{
    Entry* currentEntry = m_entryView->currentEntry();
    Q_ASSERT(currentEntry);
    if (!currentEntry) {
        return false;
    }
    return !currentEntry->resolveMultiplePlaceholders(currentEntry->username()).isEmpty();
}

bool DatabaseWidget::currentEntryHasPassword()
{
    Entry* currentEntry = m_entryView->currentEntry();
    Q_ASSERT(currentEntry);
    if (!currentEntry) {
        return false;
    }
    return !currentEntry->resolveMultiplePlaceholders(currentEntry->password()).isEmpty();
}

bool DatabaseWidget::currentEntryHasUrl()
{
    Entry* currentEntry = m_entryView->currentEntry();
    Q_ASSERT(currentEntry);
    if (!currentEntry) {
        return false;
    }
    return !currentEntry->resolveMultiplePlaceholders(currentEntry->url()).isEmpty();
}

bool DatabaseWidget::currentEntryHasTotp()
{
    Entry* currentEntry = m_entryView->currentEntry();
    Q_ASSERT(currentEntry);
    if (!currentEntry) {
        return false;
    }
    return currentEntry->hasTotp();
}

bool DatabaseWidget::currentEntryHasNotes()
{
    Entry* currentEntry = m_entryView->currentEntry();
    Q_ASSERT(currentEntry);
    if (!currentEntry) {
        return false;
    }
    return !currentEntry->resolveMultiplePlaceholders(currentEntry->notes()).isEmpty();
}

GroupView* DatabaseWidget::groupView()
{
    return m_groupView;
}

EntryView* DatabaseWidget::entryView()
{
    return m_entryView;
}

/**
 * Save the database to disk.
 *
 * This method will try to save several times in case of failure and
 * ask to disable safe saves if it is unable to save after the third attempt.
 * Set `attempt` to -1 to disable this behavior.
 *
 * @param attempt current save attempt or -1 to disable attempts
 * @return true on success
 */
bool DatabaseWidget::save(int attempt)
{
    // Never allow saving a locked database; it causes corruption
    Q_ASSERT(!isLocked());
    // Release build interlock
    if (isLocked()) {
        // We return true since a save is not required
        return true;
    }

    if (m_db->isReadOnly() || m_db->filePath().isEmpty()) {
        return saveAs();
    }

    blockAutoReload(true);
    // TODO: Make this async, but lock out the database widget to prevent re-entrance
    bool useAtomicSaves = config()->get("UseAtomicSaves", true).toBool();
    QString errorMessage;
    bool ok = m_db->save(&errorMessage, useAtomicSaves, config()->get("BackupBeforeSave").toBool());
    blockAutoReload(false);

    if (ok) {
        return true;
    }

    if (attempt >= 0 && attempt <= 2) {
        return save(attempt + 1);
    }

    if (attempt > 2 && useAtomicSaves) {
        // Saving failed 3 times, issue a warning and attempt to resolve
        auto choice = MessageBox::question(this,
                                           tr("Disable safe saves?"),
                                           tr("KeePassXC has failed to save the database multiple times. "
                                              "This is likely caused by file sync services holding a lock on "
                                              "the save file.\nDisable safe saves and try again?"),
                                           QMessageBox::Yes | QMessageBox::No,
                                           QMessageBox::Yes);
        if (choice == QMessageBox::Yes) {
            config()->set("UseAtomicSaves", false);
            return save(attempt + 1);
        }
    }

    showMessage(tr("Writing the database failed.\n%1").arg(errorMessage), MessageWidget::Error);
    return false;
}

/**
 * Save database under a new user-selected filename.
 *
 * @return true on success
 */
bool DatabaseWidget::saveAs()
{
    while (true) {
        QString oldFilePath = m_db->filePath();
        if (!QFileInfo(oldFilePath).exists()) {
            oldFilePath = QDir::toNativeSeparators(config()->get("LastDir", QDir::homePath()).toString()
                + "/" + tr("Passwords").append(".kdbx"));
        }
        QString newFilePath = fileDialog()->getSaveFileName(
            this, tr("Save database as"), oldFilePath,
            tr("KeePass 2 Database").append(" (*.kdbx)"), nullptr, nullptr, "kdbx");

        if (!newFilePath.isEmpty()) {
            // Ensure we don't recurse back into this function
            m_db->setReadOnly(false);
            m_db->setFilePath(newFilePath);

            if (!save(-1)) {
                // Failed to save, try again
                continue;
            }

            return true;
        }

        // Canceled file selection
        return false;
    }
}

void DatabaseWidget::showMessage(const QString& text, MessageWidget::MessageType type,
                                 bool showClosebutton, int autoHideTimeout)
{
    m_messageWidget->setCloseButtonVisible(showClosebutton);
    m_messageWidget->showMessage(text, type, autoHideTimeout);
}

void DatabaseWidget::showErrorMessage(const QString& errorMessage)
{
    showMessage(errorMessage, MessageWidget::MessageType::Error);
}

void DatabaseWidget::hideMessage()
{
    if (m_messageWidget->isVisible()) {
        m_messageWidget->animatedHide();
    }
}

bool DatabaseWidget::isRecycleBinSelected() const
{
    return m_groupView->currentGroup() && m_groupView->currentGroup() == m_db->metadata()->recycleBin();
}

void DatabaseWidget::emptyRecycleBin()
{
    if (!isRecycleBinSelected()) {
        return;
    }

    QMessageBox::StandardButton result =
        MessageBox::question(this,
                             tr("Empty recycle bin?"),
                             tr("Are you sure you want to permanently delete everything from your recycle bin?"),
                             QMessageBox::Yes | QMessageBox::No);

    if (result == QMessageBox::Yes) {
        m_db->emptyRecycleBin();
        refreshSearch();
    }
}

void DatabaseWidget::processAutoOpen()
{
    Q_ASSERT(m_db);

    auto* autoopenGroup = m_db->rootGroup()->findGroupByPath("/AutoOpen");
    if (!autoopenGroup) {
        return;
    }

    for (const auto* entry : autoopenGroup->entries()) {
        if (entry->url().isEmpty() || entry->password().isEmpty()) {
            continue;
        }
        QFileInfo filepath;
        if (entry->url().startsWith("file://")) {
            QUrl url(entry->url());
            filepath.setFile(url.toLocalFile());
        } else {
            filepath.setFile(entry->url());
            if (filepath.isRelative()) {
                QFileInfo currentpath(m_db->filePath());
                filepath.setFile(currentpath.absoluteDir(), entry->url());
            }
        }

        if (!filepath.isFile()) {
            continue;
        }

        // Request to open the database file in the background
        emit requestOpenDatabase(filepath.canonicalFilePath(), true, entry->password());
    }
}<|MERGE_RESOLUTION|>--- conflicted
+++ resolved
@@ -72,16 +72,7 @@
 
 DatabaseWidget::DatabaseWidget(QSharedPointer<Database> db, QWidget* parent)
     : QStackedWidget(parent)
-<<<<<<< HEAD
-    , m_db(db)
-    , m_newGroup(nullptr)
-    , m_newEntry(nullptr)
-    , m_newParent(nullptr)
-    , m_importingCsv(false)
-    , m_fileWatcher(new DelayingFileWatcher(this))
-=======
     , m_db(std::move(db))
-
     , m_mainWidget(new QWidget(this))
     , m_mainSplitter(new QSplitter(m_mainWidget))
     , m_messageWidget(new MessageWidget(this))
@@ -96,7 +87,7 @@
     , m_databaseOpenWidget(new DatabaseOpenWidget(this))
     , m_keepass1OpenWidget(new KeePass1OpenWidget(this))
     , m_groupView(new GroupView(m_db.data(), m_mainSplitter))
->>>>>>> a070f1bc
+    , m_fileWatcher(new DelayingFileWatcher(this))
 {
     m_messageWidget->setHidden(true);
 
@@ -184,29 +175,13 @@
     connect(m_databaseOpenWidget, SIGNAL(dialogFinished(bool)), SLOT(loadDatabase(bool)));
     connect(m_keepass1OpenWidget, SIGNAL(dialogFinished(bool)), SLOT(loadDatabase(bool)));
     connect(m_csvImportWizard, SIGNAL(importFinished(bool)), SLOT(csvImportFinished(bool)));
-<<<<<<< HEAD
-    connect(m_unlockDatabaseWidget, SIGNAL(editFinished(bool)), SLOT(unlockDatabase(bool)));
-    connect(m_unlockDatabaseDialog, SIGNAL(unlockDone(bool)), SLOT(unlockDatabase(bool)));
     connect(m_fileWatcher.data(), SIGNAL(fileChanged()), this, SLOT(reloadDatabaseFile()));
-=======
-    connect(&m_fileWatcher, SIGNAL(fileChanged(QString)), this, SLOT(onWatchedFileChanged()));
-    connect(&m_fileWatchTimer, SIGNAL(timeout()), this, SLOT(reloadDatabaseFile()));
-    connect(&m_fileWatchUnblockTimer, SIGNAL(timeout()), this, SLOT(unblockAutoReload()));
->>>>>>> a070f1bc
     connect(this, SIGNAL(currentChanged(int)), this, SLOT(emitCurrentModeChanged()));
     // clang-format on
-    
+
     connectDatabaseSignals();
 
-<<<<<<< HEAD
-    m_searchCaseSensitive = false;
-=======
-    m_fileWatchTimer.setSingleShot(true);
-    m_fileWatchUnblockTimer.setSingleShot(true);
-    m_ignoreAutoReload = false;
-
     m_EntrySearcher = new EntrySearcher(false);
->>>>>>> a070f1bc
     m_searchLimitGroup = config()->get("SearchLimitGroup", false).toBool();
 
 #ifdef WITH_XC_SSHAGENT
@@ -782,28 +757,12 @@
     }
 
     if (accepted) {
-<<<<<<< HEAD
-        replaceDatabase(static_cast<DatabaseOpenWidget*>(sender())->database());
-        setCurrentWidget(m_mainWidget);
-        emit unlockedDatabase();
-
-        // We won't need those anymore and KeePass1OpenWidget closes
-        // the file in its dtor.
-        delete m_databaseOpenWidget;
-        m_databaseOpenWidget = nullptr;
-        delete m_keepass1OpenWidget;
-        m_keepass1OpenWidget = nullptr;
+        replaceDatabase(openWidget->database());
+        switchToMainView();
         m_fileWatcher->restart();
+        emit databaseUnlocked();
     } else {
         m_fileWatcher->stop();
-=======
-        replaceDatabase(openWidget->database());
-        switchToMainView();
-        m_fileWatcher.addPath(m_db->filePath());
-        emit databaseUnlocked();
-    } else {
-        m_fileWatcher.removePath(m_db->filePath());
->>>>>>> a070f1bc
         if (m_databaseOpenWidget->database()) {
             m_databaseOpenWidget->database().reset();
         }
@@ -1215,31 +1174,7 @@
 
 void DatabaseWidget::updateFilePath(const QString& filePath)
 {
-<<<<<<< HEAD
     m_fileWatcher->start(filePath);
-    m_filePath = filePath;
-=======
-    if (!m_db->filePath().isEmpty()) {
-        m_fileWatcher.removePath(m_db->filePath());
-    }
-
-#ifdef Q_OS_LINUX
-    struct statfs statfsBuf;
-    bool forcePolling = false;
-    const auto NFS_SUPER_MAGIC = 0x6969;
-
-    if (!statfs(filePath.toLocal8Bit().constData(), &statfsBuf)) {
-        forcePolling = (statfsBuf.f_type == NFS_SUPER_MAGIC);
-    } else {
-        // if we can't get the fs type let's fall back to polling
-        forcePolling = true;
-    }
-    auto objectName = forcePolling ? QLatin1String("_qt_autotest_force_engine_poller") : QLatin1String("");
-    m_fileWatcher.setObjectName(objectName);
-#endif
-
-    m_fileWatcher.addPath(filePath);
->>>>>>> a070f1bc
     m_db->setFilePath(filePath);
 }
 
@@ -1248,24 +1183,7 @@
     if (block) {
         m_fileWatcher->ignoreFileChanges();
     } else {
-<<<<<<< HEAD
         m_fileWatcher->observeFileChanges(true);
-=======
-        m_fileWatchUnblockTimer.start(500);
-    }
-}
-
-void DatabaseWidget::unblockAutoReload()
-{
-    m_ignoreAutoReload = false;
-    updateFilePath(m_db->filePath());
-}
-
-void DatabaseWidget::onWatchedFileChanged()
-{
-    if (m_ignoreAutoReload) {
-        return;
->>>>>>> a070f1bc
     }
 }
 
@@ -1286,11 +1204,7 @@
             // Notify everyone the database does not match the file
             m_db->markAsModified();
             // Rewatch the database file
-<<<<<<< HEAD
             m_fileWatcher->restart();
-=======
-            m_fileWatcher.addPath(m_db->filePath());
->>>>>>> a070f1bc
             return;
         }
     }
@@ -1337,11 +1251,7 @@
     }
 
     // Rewatch the database file
-<<<<<<< HEAD
     m_fileWatcher->restart();
-=======
-    m_fileWatcher.addPath(m_db->filePath());
->>>>>>> a070f1bc
 }
 
 int DatabaseWidget::numberOfSelectedEntries() const
